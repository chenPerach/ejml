/*
 * Copyright (c) 2009-2015, Peter Abeles. All Rights Reserved.
 *
 * This file is part of Efficient Java Matrix Library (EJML).
 *
 * Licensed under the Apache License, Version 2.0 (the "License");
 * you may not use this file except in compliance with the License.
 * You may obtain a copy of the License at
 *
 *   http://www.apache.org/licenses/LICENSE-2.0
 *
 * Unless required by applicable law or agreed to in writing, software
 * distributed under the License is distributed on an "AS IS" BASIS,
 * WITHOUT WARRANTIES OR CONDITIONS OF ANY KIND, either express or implied.
 * See the License for the specific language governing permissions and
 * limitations under the License.
 */

package org.ejml.alg.fixed;

import org.ejml.CodeGeneratorBase;
import org.ejml.alg.dense.misc.GenerateDeterminantFromMinor;
import org.ejml.alg.dense.misc.GenerateInverseFromMinor;

import java.io.FileNotFoundException;

/**
 * Automatic code generator for FixedOps
 *
 * @author Peter Abeles
 */
public class GenerateFixedOps extends CodeGeneratorBase {

    String classPreamble = "FixedOps";

    String nameMatrix;
    String nameVector;

    // The maximize size it will do inverse on
    public static int maxInverseSize = 5;

    @Override
    public void generate() throws FileNotFoundException {
        for( int dimension = 2; dimension <= 6; dimension++ ){
            printPreable(dimension);

            add(dimension);
            vector_add(dimension);
            addEquals(dimension);
            vector_addEquals(dimension);
            subtract(dimension);
            vector_subtract(dimension);
            subtractEquals(dimension);
            vector_subtractEquals(dimension);
            transpose_one(dimension);
            transpose_two(dimension);
            for( int i = 0; i < 2; i ++ ) {
                boolean add = i == 1;
                mult(dimension,add);
                multTransA(dimension,add);
                multTransAB(dimension,add);
                multTransB(dimension,add);
            }
            mult_m_v_v(dimension);
            mult_v_m_v(dimension);
            dot(dimension);
            setIdentity(dimension);
            if( dimension <= maxInverseSize ) {
                invert(dimension);
                det(dimension);
            }
            trace(dimension);
            diag(dimension);
            elementMax(dimension);
            elementMax_vector(dimension);
            elementMaxAbs(dimension);
            elementMaxAbs_vector(dimension);
            elementMin(dimension);
            elementMin_vector(dimension);
            elementMinAbs(dimension);
            elementMinAbs_vector(dimension);
            elementMult_two(dimension);
            elementMult_vector_two(dimension);
            elementMult_three(dimension);
            elementMult_vector_three(dimension);
            elementDiv_two(dimension);
            elementDiv_vector_two(dimension);
            elementDiv_three(dimension);
            elementDiv_vector_three(dimension);
            scale_two(dimension);
            scale_vector_two(dimension);
            scale_three(dimension);
            scale_vector_three(dimension);
            divide_two(dimension);
            divide_vector_two(dimension);
            divide_three(dimension);
            divide_vector_three(dimension);
            changeSign(dimension);
            changeSign_vector(dimension);
            fill(dimension);
            fill_vector(dimension);
            extract(dimension);

            out.println("}\n");
        }
    }

    public void printPreable( int dimen ) throws FileNotFoundException {

        String className = classPreamble+dimen;

        nameMatrix = "FixedMatrix"+dimen+"x"+dimen+"_64F";
        nameVector = "FixedMatrix"+dimen+"_64F";

        setOutputFile(className);

        out.print("import org.ejml.data."+nameVector+";\n" +
                "import org.ejml.data."+nameMatrix+";\n" +
                "\n" +
                "/**\n" +
                " * <p>Common matrix operations for fixed sized matrices which are "+dimen+" x "+dimen+" or "+dimen+" element vectors.</p>\n" +
                " * <p>DO NOT MODIFY.  Automatically generated code created by "+getClass().getSimpleName()+"</p>\n" +
                " *\n" +
                " * @author Peter Abeles\n" +
                " */\n" +
                "public class "+className+" {\n");
    }

    private void add(int dimen){
        out.print("    /**\n" +
                "     * <p>Performs the following operation:<br>\n" +
                "     * <br>\n" +
                "     * c = a + b <br>\n" +
                "     * c<sub>ij</sub> = a<sub>ij</sub> + b<sub>ij</sub> <br>\n" +
                "     * </p>\n" +
                "     *\n" +
                "     * <p>\n" +
                "     * Matrix C can be the same instance as Matrix A and/or B.\n" +
                "     * </p>\n" +
                "     *\n" +
                "     * @param a A Matrix. Not modified.\n" +
                "     * @param b A Matrix. Not modified.\n" +
                "     * @param c A Matrix where the results are stored. Modified.\n" +
                "     */\n" +
                "    public static void add( " + nameMatrix + " a , " + nameMatrix + " b , " + nameMatrix + " c ) {\n");
        for( int y = 1; y <= dimen; y++ ) {
            for( int x = 1; x <= dimen; x++ ) {
                String n = y+""+x;
                out.print("        c.a"+n+" = a.a"+n+" + b.a"+n+";\n");
            }
        }
        out.print("    }\n\n");
    }

    private void vector_add( int dimen ) {
        out.print("    /**\n" +
                "     * <p>Performs the following operation:<br>\n" +
                "     * <br>\n" +
                "     * c = a + b <br>\n" +
                "     * c<sub>i</sub> = a<sub>i</sub> + b<sub>i</sub> <br>\n" +
                "     * </p>\n" +
                "     *\n" +
                "     * <p>\n" +
                "     * Vector C can be the same instance as Vector A and/or B.\n" +
                "     * </p>\n" +
                "     *\n" +
                "     * @param a A Vector. Not modified.\n" +
                "     * @param b A Vector. Not modified.\n" +
                "     * @param c A Vector where the results are stored. Modified.\n" +
                "     */\n" +
                "    public static void add( "+nameVector+" a , "+nameVector+" b , "+nameVector+" c ) {\n");
        for( int y = 1; y <= dimen; y++ ) {
            out.print("        c.a"+y+" = a.a"+y+" + b.a"+y+";\n");
        }
        out.print("    }\n\n");
    }

    private void addEquals( int dimen ){
        out.print("    /**\n" +
                "     * <p>Performs the following operation:<br>\n" +
                "     * <br>\n" +
                "     * a = a + b <br>\n" +
                "     * a<sub>ij</sub> = a<sub>ij</sub> + b<sub>ij</sub> <br>\n" +
                "     * </p>\n" +
                "     *\n" +
                "     * @param a A Matrix. Modified.\n" +
                "     * @param b A Matrix. Not modified.\n" +
                "     */\n" +
                "    public static void addEquals( "+nameMatrix+" a , "+nameMatrix+" b ) {\n");
        for( int y = 1; y <= dimen; y++ ) {
            for( int x = 1; x <= dimen; x++ ) {
                String n = y+""+x;
                out.print("        a.a"+n+" += b.a"+n+";\n");
            }
        }
        out.print("    }\n\n");
    }

    private void vector_addEquals( int dimen ) {
        out.print("    /**\n" +
                "     * <p>Performs the following operation:<br>\n" +
                "     * <br>\n" +
                "     * a = a + b <br>\n" +
                "     * a<sub>i</sub> = a<sub>i</sub> + b<sub>i</sub> <br>\n" +
                "     * </p>\n" +
                "     *\n" +
                "     * @param a A Vector. Modified.\n" +
                "     * @param b A Vector. Not modified.\n" +
                "     */\n" +
                "    public static void addEquals( "+nameVector+" a , "+nameVector+" b ) {\n");
        for( int y = 1; y <= dimen; y++ ) {
            out.print("        a.a"+y+" += b.a"+y+";\n");
        }
        out.print("    }\n\n");
    }

    private void subtract(int dimen){
        out.print("    /**\n" +
                "     * <p>Performs the following operation:<br>\n" +
                "     * <br>\n" +
                "     * c = a - b <br>\n" +
                "     * c<sub>ij</sub> = a<sub>ij</sub> - b<sub>ij</sub> <br>\n" +
                "     * </p>\n" +
                "     *\n" +
                "     * <p>\n" +
                "     * Matrix C can be the same instance as Matrix A and/or B.\n" +
                "     * </p>\n" +
                "     *\n" +
                "     * @param a A Matrix. Not modified.\n" +
                "     * @param b A Matrix. Not modified.\n" +
                "     * @param c A Matrix where the results are stored. Modified.\n" +
                "     */\n" +
                "    public static void subtract( "+nameMatrix+" a , "+nameMatrix+" b , "+nameMatrix+" c ) {\n");
        for( int y = 1; y <= dimen; y++ ) {
            for( int x = 1; x <= dimen; x++ ) {
                String n = y+""+x;
                out.print("        c.a"+n+" = a.a"+n+" - b.a"+n+";\n");
            }
        }
        out.print("    }\n\n");
    }

    private void vector_subtract( int dimen ) {
        out.print("    /**\n" +
                "     * <p>Performs the following operation:<br>\n" +
                "     * <br>\n" +
                "     * c = a - b <br>\n" +
                "     * c<sub>i</sub> = a<sub>i</sub> - b<sub>i</sub> <br>\n" +
                "     * </p>\n" +
                "     *\n" +
                "     * <p>\n" +
                "     * Vector C can be the same instance as Vector A and/or B.\n" +
                "     * </p>\n" +
                "     *\n" +
                "     * @param a A Vector. Not modified.\n" +
                "     * @param b A Vector. Not modified.\n" +
                "     * @param c A Vector where the results are stored. Modified.\n" +
                "     */\n" +
                "    public static void subtract( "+nameVector+" a , "+nameVector+" b , "+nameVector+" c ) {\n");
        for( int y = 1; y <= dimen; y++ ) {
            out.print("        c.a"+y+" = a.a"+y+" - b.a"+y+";\n");
        }
        out.print("    }\n\n");
    }

    private void subtractEquals( int dimen ){
        out.print("    /**\n" +
                "     * <p>Performs the following operation:<br>\n" +
                "     * <br>\n" +
                "     * a = a - b <br>\n" +
                "     * a<sub>ij</sub> = a<sub>ij</sub> - b<sub>ij</sub> <br>\n" +
                "     * </p>\n" +
                "     *\n" +
                "     * @param a A Matrix. Modified.\n" +
                "     * @param b A Matrix. Not modified.\n" +
                "     */\n" +
                "    public static void subtractEquals( "+nameMatrix+" a , "+nameMatrix+" b ) {\n");
        for( int y = 1; y <= dimen; y++ ) {
            for( int x = 1; x <= dimen; x++ ) {
                String n = y+""+x;
                out.print("        a.a"+n+" -= b.a"+n+";\n");
            }
        }
        out.print("    }\n\n");
    }

    private void vector_subtractEquals( int dimen ) {
        out.print("    /**\n" +
                "     * <p>Performs the following operation:<br>\n" +
                "     * <br>\n" +
                "     * a = a - b <br>\n" +
                "     * a<sub>i</sub> = a<sub>i</sub> - b<sub>i</sub> <br>\n" +
                "     * </p>\n" +
                "     *\n" +
                "     * @param a A Vector. Modified.\n" +
                "     * @param b A Vector. Not modified.\n" +
                "     */\n" +
                "    public static void subtractEquals( "+nameVector+" a , "+nameVector+" b ) {\n");
        for( int y = 1; y <= dimen; y++ ) {
            String n = ""+y;
            out.print("        a.a"+n+" -= b.a"+n+";\n");
        }
        out.print("    }\n\n");
    }

    private void transpose_one( int dimen ){
        out.print("    /**\n" +
                "     * Performs an in-place transpose.  This algorithm is only efficient for square\n" +
                "     * matrices.\n" +
                "     *\n" +
                "     * @param m The matrix that is to be transposed. Modified.\n" +
                "     */\n" +
                "    public static void transpose( "+nameMatrix+" m ) {\n"  +
                "        double tmp;\n");
        for( int y = 1; y <= dimen; y++ ) {
            for( int x = y+1; x <= dimen; x++ ) {
                String f = +y+""+x;
                String t = +x+""+y;

                out.print("        tmp = m.a"+f+"; m.a"+f+" = m.a"+t+"; m.a"+t+" = tmp;\n");
            }
        }
        out.print("    }\n\n");
    }

    private void transpose_two( int dimen ){
        out.print("    /**\n" +
                "     * <p>\n" +
                "     * Transposes matrix 'a' and stores the results in 'b':<br>\n" +
                "     * <br>\n" +
                "     * b<sub>ij</sub> = a<sub>ji</sub><br>\n" +
                "     * where 'b' is the transpose of 'a'.\n" +
                "     * </p>\n" +
                "     *\n" +
                "     * @param input The original matrix.  Not modified.\n" +
                "     * @param output Where the transpose is stored. If null a new matrix is created. Modified.\n" +
                "     * @return The transposed matrix.\n" +
                "     */\n" +
                "    public static "+nameMatrix+" transpose( "+nameMatrix+" input , "+nameMatrix+" output ) {\n" +
                "        if( input == null )\n" +
                "            input = new "+nameMatrix+"();\n\n");
        for( int y = 1; y <= dimen; y++ ) {
            for( int x = 1; x <= dimen; x++ ) {
                String f = +y+""+x;
                String t = +x+""+y;

                out.print("        output.a"+f+" = input.a"+t+";\n");
            }
        }

        out.print("\n        return output;\n" +
                "    }\n\n");
    }

    private void mult( int dimen , boolean add ){
        String plus = add ? "+" : "";
        String name = add ? "multAdd" : "mult";

        out.print("    /**\n" +
                "     * <p>Performs the following operation:<br>\n" +
                "     * <br>\n" +
                "     * c "+plus+"= a * b <br>\n" +
                "     * <br>\n" +
                "     * c<sub>ij</sub> "+plus+"= &sum;<sub>k=1:n</sub> { a<sub>ik</sub> * b<sub>kj</sub>}\n" +
                "     * </p>\n" +
                "     *\n" +
                "     * @param a The left matrix in the multiplication operation. Not modified.\n" +
                "     * @param b The right matrix in the multiplication operation. Not modified.\n" +
                "     * @param c Where the results of the operation are stored. Modified.\n" +
                "     */\n" +
                "    public static void "+name+"( "+nameMatrix+" a , "+nameMatrix+" b , "+nameMatrix+" c) {\n");

        for( int y = 1; y <= dimen; y++ ) {
            for( int x = 1; x <= dimen; x++ ) {
                out.print("        c.a"+y+""+x+" "+plus+"= ");
                for( int k = 1; k <= dimen; k++ ) {
                    out.print("a.a"+y+""+k+"*b.a"+k+""+x);
                    if( k < dimen )
                        out.print(" + ");
                    else
                        out.print(";\n");
                }
            }
        }
        out.print("    }\n\n");
    }

    private void multTransA( int dimen , boolean add ){
        String plus = add ? "+" : "";
        String name = add ? "multAddTransA" : "multTransA";

        out.print("    /**\n" +
                "     * <p>Performs the following operation:<br>\n" +
                "     * <br>\n" +
                "     * c " + plus + "= a<sup>T</sup> * b <br>\n" +
                "     * <br>\n" +
                "     * c<sub>ij</sub> " + plus + "= &sum;<sub>k=1:n</sub> { a<sub>ki</sub> * b<sub>kj</sub>}\n" +
                "     * </p>\n" +
                "     *\n" +
                "     * @param a The left matrix in the multiplication operation. Not modified.\n" +
                "     * @param b The right matrix in the multiplication operation. Not modified.\n" +
                "     * @param c Where the results of the operation are stored. Modified.\n" +
                "     */\n" +
                "    public static void " + name + "( " + nameMatrix + " a , " + nameMatrix + " b , " + nameMatrix + " c) {\n");
        for( int y = 1; y <= dimen; y++ ) {
            for( int x = 1; x <= dimen; x++ ) {
                out.print("        c.a"+y+""+x+" "+plus+"= ");
                for( int k = 1; k <= dimen; k++ ) {
                    out.print("a.a"+k+""+y+"*b.a"+k+""+x);
                    if( k < dimen )
                        out.print(" + ");
                    else
                        out.print(";\n");
                }
            }
        }
        out.printf("    }\n\n");
    }

    private void multTransAB( int dimen , boolean add ){
        String plus = add ? "+" : "";
        String name = add ? "multAddTransAB" : "multTransAB";

        out.printf("    /**\n" +
                "     * <p>\n" +
                "     * Performs the following operation:<br>\n" +
                "     * <br>\n" +
                "     * c " + plus + "= a<sup>T</sup> * b<sup>T</sup><br>\n" +
                "     * c<sub>ij</sub> " + plus + "= &sum;<sub>k=1:n</sub> { a<sub>ki</sub> * b<sub>jk</sub>}\n" +
                "     * </p>\n" +
                "     *\n" +
                "     * @param a The left matrix in the multiplication operation. Not modified.\n" +
                "     * @param b The right matrix in the multiplication operation. Not modified.\n" +
                "     * @param c Where the results of the operation are stored. Modified.\n" +
                "     */\n" +
<<<<<<< HEAD
                "    public static void " + name + "( " + nameMatrix + " a , " + nameMatrix + " b , " + nameMatrix + " c) {\n");
=======
                "    public static void multTransAB( " + nameMatrix + " a , " + nameMatrix + " b , " + nameMatrix + " c) {\n");
>>>>>>> 30700f4f
        for( int y = 1; y <= dimen; y++ ) {
            for( int x = 1; x <= dimen; x++ ) {
                out.print("        c.a"+y+""+x+" "+plus+"= ");
                for( int k = 1; k <= dimen; k++ ) {
                    out.print("a.a"+k+""+y+"*b.a"+x+""+k);
                    if( k < dimen )
                        out.print(" + ");
                    else
                        out.print(";\n");
                }
            }
        }
        out.print("    }\n\n");
    }

    private void multTransB( int dimen , boolean add ){
        String plus = add ? "+" : "";
        String name = add ? "multAddTransB" : "multTransB";

        out.print("    /**\n" +
                "     * <p>\n" +
                "     * Performs the following operation:<br>\n" +
                "     * <br>\n" +
                "     * c "+plus+"= a * b<sup>T</sup> <br>\n" +
                "     * c<sub>ij</sub> "+plus+"= &sum;<sub>k=1:n</sub> { a<sub>ik</sub> * b<sub>jk</sub>}\n" +
                "     * </p>\n" +
                "     *\n" +
                "     * @param a The left matrix in the multiplication operation. Not modified.\n" +
                "     * @param b The right matrix in the multiplication operation. Not modified.\n" +
                "     * @param c Where the results of the operation are stored. Modified.\n" +
                "     */\n" +
<<<<<<< HEAD
                "    public static void "+name+"( "+nameMatrix+" a , "+nameMatrix+" b , "+nameMatrix+" c) {\n");
=======
                "    public static void multTransB( " + nameMatrix + " a , " + nameMatrix + " b , " + nameMatrix + " c) {\n");
>>>>>>> 30700f4f
        for( int y = 1; y <= dimen; y++ ) {
            for( int x = 1; x <= dimen; x++ ) {
                out.print("        c.a"+y+""+x+" "+plus+"= ");
                for( int k = 1; k <= dimen; k++ ) {
                    out.print("a.a"+y+""+k+"*b.a"+x+""+k);
                    if( k < dimen )
                        out.print(" + ");
                    else
                        out.print(";\n");
                }
            }
        }
        out.print("    }\n\n");
    }

    private void mult_m_v_v( int dimen ){
        out.print("    /**\n" +
                "     * <p>Performs matrix to vector multiplication:<br>\n" +
                "     * <br>\n" +
                "     * c = a * b <br>\n" +
                "     * <br>\n" +
                "     * c<sub>i</sub> = &sum;<sub>k=1:n</sub> { a<sub>ik</sub> * b<sub>k</sub>}\n" +
                "     * </p>\n" +
                "     *\n" +
                "     * @param a The left matrix in the multiplication operation. Not modified.\n" +
                "     * @param b The right vector in the multiplication operation. Not modified.\n" +
                "     * @param c Where the results of the operation are stored. Modified.\n" +
                "     */\n" +
                "    public static void mult( "+nameMatrix+" a , "+nameVector+" b , "+nameVector+" c) {\n");
        for( int y = 1; y <= dimen; y++ ) {
            out.print("        c.a"+y+" = ");
            for( int x = 1; x <= dimen; x++ ) {
                out.print("a.a"+y+""+x+"*b.a"+x);
                if( x < dimen )
                    out.print(" + ");
                else
                    out.print(";\n");
            }
        }
        out.printf("    }\n\n");

    }

    private void mult_v_m_v( int dimen ){
        out.print("    /**\n" +
                "     * <p>Performs vector to matrix multiplication:<br>\n" +
                "     * <br>\n" +
                "     * c = a * b <br>\n" +
                "     * <br>\n" +
                "     * c<sub>j</sub> = &sum;<sub>k=1:n</sub> { b<sub>k</sub> * a<sub>kj</sub> }\n" +
                "     * </p>\n" +
                "     *\n" +
                "     * @param a The left vector in the multiplication operation. Not modified.\n" +
                "     * @param b The right matrix in the multiplication operation. Not modified.\n" +
                "     * @param c Where the results of the operation are stored. Modified.\n" +
                "     */\n" +
                "    public static void mult( "+nameVector+" a , "+nameMatrix+" b , "+nameVector+" c) {\n");

        for( int y = 1; y <= dimen; y++ ) {
            out.print("        c.a"+y+" = ");
            for( int x = 1; x <= dimen; x++ ) {
                out.print("a.a"+x+"*b.a"+x+""+y);
                if( x < dimen )
                    out.print(" + ");
                else
                    out.print(";\n");
            }
        }
        out.print("    }\n\n");

    }

    private void dot( int dimen ){
        out.print("    /**\n" +
                "     * <p>Performs the vector dot product:<br>\n" +
                "     * <br>\n" +
                "     * c = a * b <br>\n" +
                "     * <br>\n" +
                "     * c> = &sum;<sub>k=1:n</sub> { b<sub>k</sub> * a<sub>k</sub> }\n" +
                "     * </p>\n" +
                "     *\n" +
                "     * @param a The left vector in the multiplication operation. Not modified.\n" +
                "     * @param b The right matrix in the multiplication operation. Not modified.\n" +
                "     * @return The dot product\n" +
                "     */\n" +
                "    public static double dot( "+nameVector+" a , "+nameVector+" b ) {\n");
        out.print("        return ");
        for( int i = 1; i <= dimen; i++ ) {
            out.print("a.a"+i+"*b.a"+i);
            if( i < dimen )
                out.print(" + ");
            else
                out.print(";\n");
        }
        out.print("    }\n\n");
    }

    private void setIdentity( int dimen ){
        out.print("    /**\n" +
                "     * Sets all the diagonal elements equal to one and everything else equal to zero.\n" +
                "     * If this is a square matrix then it will be an identity matrix.\n" +
                "     *\n" +
                "     * @param a A matrix.\n" +
                "     */\n" +
                "    public static void setIdentity( "+nameMatrix+" a ) {\n");
        for( int y = 1; y <= dimen; y++ ) {
            out.print("        ");
            for( int x = 1; x <= dimen; x++ ) {
                int val = x==y?1:0;
                out.print("a.a"+x+""+y+" = "+val+";");
                if( x < dimen )
                    out.print(" ");
                else
                    out.print("\n");
            }
        }
        out.print("    }\n\n");
    }

    private void invert( int dimen ){
        out.print("    /**\n" +
                "     * Inverts matrix 'a' using minor matrices and stores the results in 'inv'.  Scaling is applied to improve\n" +
                "     * stability against overflow and underflow.\n" +
                "     *\n" +
                "     * WARNING: Potentially less stable than using LU decomposition.\n" +
                "     *\n" +
                "     * @param a Input matrix. Not modified.\n" +
                "     * @param inv Inverted output matrix.  Modified.\n" +
                "     * @return true if it was successful or false if it failed.  Not always reliable.\n" +
                "     */\n" +
                "    public static boolean invert( "+nameMatrix+" a , "+nameMatrix+" inv ) {\n" +
                "\n" +
                "        double scale = 1.0/elementMaxAbs(a);\n" +
                "\n");

        int matrix[] = new int[dimen*dimen];
        int index = 0;
        for( int y = 1; y <= dimen; y++ ) {
            for( int x = 1; x <= dimen; x++ , index++) {
                matrix[index] = index;
                String coor = y+""+x;
                out.print("        double a"+coor+" = a.a"+coor+"*scale;\n");
            }
        }
        out.println();

        try {
            GenerateInverseFromMinor gen = new GenerateInverseFromMinor(false);
            gen.printMinors(matrix,dimen, out);
        } catch (FileNotFoundException e) {
            throw new RuntimeException(e);
        }
        out.println();

        for( int y = 1; y <= dimen; y++ ) {
            for( int x = 1; x <= dimen; x++ ) {
                String coor0 = y+""+x;
                String coor1 = x+""+y;
                out.print("        inv.a"+coor0+" = m"+coor1+"/det;\n");
            }
        }
        out.println();
        out.print("        return !Double.isNaN(det) && !Double.isInfinite(det);\n");
        out.print("    }\n\n");

    }

    private void trace( int dimen ){
        out.print("    /**\n" +
                "     * <p>\n" +
                "     * This computes the trace of the matrix:<br>\n" +
                "     * <br>\n" +
                "     * trace = &sum;<sub>i=1:n</sub> { a<sub>ii</sub> }\n" +
                "     * </p>\n" +
                "     * <p>\n" +
                "     * The trace is only defined for square matrices.\n" +
                "     * </p>\n" +
                "     *\n" +
                "     * @param a A square matrix.  Not modified.\n" +
                "     */\n" +
                "    public static double trace( " + nameMatrix + " a ) {\n");
        out.print("        return ");
        for( int i = 1; i <= dimen; i++ ) {
            out.print("a.a"+i+""+1);
            if( i < dimen )
                out.print(" + ");
            else
                out.println(";");
        }
        out.print("    }\n\n");
    }

    private void det( int dimen ){
        out.print("    /**\n" +
                "     * Computes the determinant using minor matrices.\n" +
                "     * <p></p>\n" +
                "     * WARNING: Potentially less stable than using LU decomposition.\n" +
                "     *\n" +
                "     * @param mat Input matrix.  Not modified.\n" +
                "     * @return The determinant.\n" +
                "     */\n" +
                "    public static double det( "+nameMatrix+" mat ) {\n" +
                "\n");
        if( dimen == 2 ) {
            out.print("        return mat.a11*mat.a22 - mat.a12*mat.a21;\n");
        } else if( dimen == 3 ) {
            out.print( "        double a = mat.a11*(mat.a22*mat.a33 - mat.a23*mat.a32);\n" +
                    "        double b = mat.a12*(mat.a21*mat.a33 - mat.a23*mat.a31);\n" +
                    "        double c = mat.a13*(mat.a21*mat.a32 - mat.a31*mat.a22);\n" +
                    "\n" +
                    "        return a-b+c;\n");
        } else {
            GenerateDeterminantFromMinor helper = new GenerateDeterminantFromMinor(out) {
                @Override
                protected String getInputValue(int element) {
                    int row = element/(N+1) + 1;
                    int col = element%(N+1) + 1;
                    return "mat.a"+row+""+col;
                }
            };
            helper.printFunctionInner(dimen);
            out.print("\n        return ret;\n");
        }

        out.print("    }\n\n");
    }

    private void diag( int dimen ) {
        out.print("    /**\n" +
                "     * <p>\n" +
                "     * Extracts all diagonal elements from 'input' and places them inside the 'out' vector. Elements\n" +
                "     * are in sequential order.\n" +
                "     * </p>\n" +
                "     *\n" +
                "     *\n" +
                "     * @param input Matrix.  Not modified.\n" +
                "     * @param out Vector containing diagonal elements.  Modified.\n" +
                "     */\n" +
                "    public static void diag( "+nameMatrix+" input , "+nameVector+" out ) {\n");
        for( int i = 1; i <= dimen; i++ ) {
            out.print("        out.a"+i+" = input.a"+i+""+i+";\n");
        }
        out.print("    }\n\n");
    }

    private void elementMax( int dimen ) {
        out.print("    /**\n" +
                "     * <p>\n" +
                "     * Returns the value of the element in the matrix that has the largest value.<br>\n" +
                "     * <br>\n" +
                "     * Max{ a<sub>ij</sub> } for all i and j<br>\n" +
                "     * </p>\n" +
                "     *\n" +
                "     * @param a A matrix. Not modified.\n" +
                "     * @return The max element value of the matrix.\n" +
                "     */\n" +
                "    public static double elementMax( "+nameMatrix+" a ) {\n");

        out.print("        double max = a.a11;\n");
        for( int y = 1; y <= dimen; y++ ) {
            for( int x = 1; x <= dimen; x++ ) {
                if( y == 1 && x == 1 )
                    continue;
                out.print("        max = Math.max(max,a.a"+y+""+x+");\n");
            }
        }
        out.print("\n" +
                "        return max;\n" +
                "    }\n\n");
    }

    private void elementMax_vector( int dimen ) {
        out.print("    /**\n" +
                "     * <p>\n" +
                "     * Returns the value of the element in the vector that has the largest value.<br>\n" +
                "     * <br>\n" +
                "     * Max{ a<sub>i</sub> } for all i<br>\n" +
                "     * </p>\n" +
                "     *\n" +
                "     * @param a A vector. Not modified.\n" +
                "     * @return The max element value of the matrix.\n" +
                "     */\n" +
                "    public static double elementMax( "+nameVector+" a ) {\n");

        out.print("        double max = a.a1;\n");
        for( int y = 2; y <= dimen; y++ ) {
            out.print("        max = Math.max(max,a.a"+y+");\n");
        }
        out.print("\n" +
                "        return max;\n" +
                "    }\n\n");
    }

    private void elementMaxAbs( int dimen ) {
        out.print("    /**\n" +
                "     * <p>\n" +
                "     * Returns the absolute value of the element in the matrix that has the largest absolute value.<br>\n" +
                "     * <br>\n" +
                "     * Max{ |a<sub>ij</sub>| } for all i and j<br>\n" +
                "     * </p>\n" +
                "     *\n" +
                "     * @param a A matrix. Not modified.\n" +
                "     * @return The max abs element value of the matrix.\n" +
                "     */\n" +
                "    public static double elementMaxAbs( "+nameMatrix+" a ) {\n");

        out.print("        double max = a.a11;\n");
        for( int y = 1; y <= dimen; y++ ) {
            for( int x = 1; x <= dimen; x++ ) {
                if( y == 1 && x == 1 )
                    continue;
                out.print("        max = Math.max(max,Math.abs(a.a"+y+""+x+"));\n");
            }
        }
        out.print("\n" +
                "        return max;\n" +
                "    }\n\n");
    }

    private void elementMaxAbs_vector( int dimen ) {
        out.print("    /**\n" +
                "     * <p>\n" +
                "     * Returns the absolute value of the element in the vector that has the largest absolute value.<br>\n" +
                "     * <br>\n" +
                "     * Max{ |a<sub>i</sub>| } for all i<br>\n" +
                "     * </p>\n" +
                "     *\n" +
                "     * @param a A matrix. Not modified.\n" +
                "     * @return The max abs element value of the vector.\n" +
                "     */\n" +
                "    public static double elementMaxAbs( "+nameVector+" a ) {\n");

        out.print("        double max = a.a1;\n");
        for( int y = 2; y <= dimen; y++ ) {
            out.print("        max = Math.max(max,Math.abs(a.a"+y+"));\n");
        }
        out.print("\n" +
                "        return max;\n" +
                "    }\n\n");
    }

    private void elementMin( int dimen ) {
        out.print("    /**\n" +
                "     * <p>\n" +
                "     * Returns the value of the element in the matrix that has the minimum value.<br>\n" +
                "     * <br>\n" +
                "     * Min{ a<sub>ij</sub> } for all i and j<br>\n" +
                "     * </p>\n" +
                "     *\n" +
                "     * @param a A matrix. Not modified.\n" +
                "     * @return The value of element in the matrix with the minimum value.\n" +
                "     */\n" +
                "    public static double elementMin( "+nameMatrix+" a ) {\n");

        out.print("        double min = a.a11;\n");
        for( int y = 1; y <= dimen; y++ ) {
            for( int x = 1; x <= dimen; x++ ) {
                if( y == 1 && x == 1 )
                    continue;
                out.print("        min = Math.min(min,a.a"+y+""+x+");\n");
            }
        }
        out.print("\n" +
                "        return min;\n" +
                "    }\n\n");
    }

    private void elementMin_vector( int dimen ) {
        out.print("    /**\n" +
                "     * <p>\n" +
                "     * Returns the value of the element in the vector that has the minimum value.<br>\n" +
                "     * <br>\n" +
                "     * Min{ a<sub>i</sub> } for all<br>\n" +
                "     * </p>\n" +
                "     *\n" +
                "     * @param a A matrix. Not modified.\n" +
                "     * @return The value of element in the vector with the minimum value.\n" +
                "     */\n" +
                "    public static double elementMin( "+nameVector+" a ) {\n");

        out.print("        double min = a.a1;\n");
        for( int y = 2; y <= dimen; y++ ) {
            out.print("        min = Math.min(min,a.a"+y+");\n");
        }
        out.print("\n" +
                "        return min;\n" +
                "    }\n\n");
    }

    private void elementMinAbs( int dimen ) {
        out.print("    /**\n" +
                "     * <p>\n" +
                "     * Returns the absolute value of the element in the matrix that has the smallest absolute value.<br>\n" +
                "     * <br>\n" +
                "     * Min{ |a<sub>ij</sub>| } for all i and j<br>\n" +
                "     * </p>\n" +
                "     *\n" +
                "     * @param a A matrix. Not modified.\n" +
                "     * @return The max element value of the matrix.\n" +
                "     */\n" +
                "    public static double elementMinAbs( "+nameMatrix+" a ) {\n");

        out.print("        double min = a.a11;\n");
        for( int y = 1; y <= dimen; y++ ) {
            for( int x = 1; x <= dimen; x++ ) {
                if( y == 1 && x == 1 )
                    continue;
                out.print("        min = Math.min(min,Math.abs(a.a"+y+""+x+"));\n");
            }
        }
        out.print("\n" +
                "        return min;\n" +
                "    }\n\n");
    }


    private void elementMinAbs_vector( int dimen ) {
        out.print("    /**\n" +
                "     * <p>\n" +
                "     * Returns the absolute value of the element in the vector that has the smallest absolute value.<br>\n" +
                "     * <br>\n" +
                "     * Min{ |a<sub>i</sub>| } for all i<br>\n" +
                "     * </p>\n" +
                "     *\n" +
                "     * @param a A matrix. Not modified.\n" +
                "     * @return The max element value of the vector.\n" +
                "     */\n" +
                "    public static double elementMinAbs( "+nameVector+" a ) {\n");

        out.print("        double min = a.a1;\n");
        for( int y = 2; y <= dimen; y++ ) {
            out.print("        min = Math.min(min,Math.abs(a.a"+y+"));\n");
        }
        out.print("\n" +
                "        return min;\n" +
                "    }\n\n");
    }

    private void elementMult_two( int dimen ) {
        out.print("    /**\n" +
                "     * <p>Performs an element by element multiplication operation:<br>\n" +
                "     * <br>\n" +
                "     * a<sub>ij</sub> = a<sub>ij</sub> * b<sub>ij</sub> <br>\n" +
                "     * </p>\n" +
                "     * @param a The left matrix in the multiplication operation. Modified.\n" +
                "     * @param b The right matrix in the multiplication operation. Not modified.\n" +
                "     */\n" +
                "    public static void elementMult( "+nameMatrix+" a , "+nameMatrix+" b) {\n");
        for( int y = 1; y <= dimen; y++ ) {
            out.print("        ");
            for( int x = 1; x <= dimen; x++ ) {
                String w = "a"+y+""+x;
                out.print("a."+w+" *= b."+w+";");
                if( x < dimen )
                    out.print(" ");
                else
                    out.println();
            }
        }
        out.print("    }\n\n");
    }

    private void elementMult_vector_two( int dimen ) {
        out.print("    /**\n" +
                "     * <p>Performs an element by element multiplication operation:<br>\n" +
                "     * <br>\n" +
                "     * a<sub>i</sub> = a<sub>i</sub> * b<sub>i</sub> <br>\n" +
                "     * </p>\n" +
                "     * @param a The left vector in the multiplication operation. Modified.\n" +
                "     * @param b The right vector in the multiplication operation. Not modified.\n" +
                "     */\n" +
                "    public static void elementMult( "+nameVector+" a , "+nameVector+" b) {\n");
        for( int y = 1; y <= dimen; y++ ) {
            out.print("        a.a"+y+" *= b.a"+y+";\n");
        }
        out.print("    }\n\n");
    }

    private void elementMult_three( int dimen ) {
        out.print("    /**\n" +
                "     * <p>Performs an element by element multiplication operation:<br>\n" +
                "     * <br>\n" +
                "     * c<sub>ij</sub> = a<sub>ij</sub> * b<sub>ij</sub> <br>\n" +
                "     * </p>\n" +
                "     * @param a The left matrix in the multiplication operation. Not modified.\n" +
                "     * @param b The right matrix in the multiplication operation. Not modified.\n" +
                "     * @param c Where the results of the operation are stored. Modified.\n" +
                "     */\n" +
                "    public static void elementMult( "+nameMatrix+" a , "+nameMatrix+" b , "+nameMatrix+" c ) {\n");
        for( int y = 1; y <= dimen; y++ ) {
            out.print("        ");
            for( int x = 1; x <= dimen; x++ ) {
                String w = "a"+y+""+x;
                out.print("c."+w+" = a."+w+"*b."+w+";");
                if( x < dimen )
                    out.print(" ");
                else
                    out.println();
            }
        }
        out.print("    }\n\n");
    }

    private void elementMult_vector_three( int dimen ) {
        out.print("    /**\n" +
                "     * <p>Performs an element by element multiplication operation:<br>\n" +
                "     * <br>\n" +
                "     * c<sub>i</sub> = a<sub>i</sub> * b<sub>j</sub> <br>\n" +
                "     * </p>\n" +
                "     * @param a The left vector in the multiplication operation. Not modified.\n" +
                "     * @param b The right vector in the multiplication operation. Not modified.\n" +
                "     * @param c Where the results of the operation are stored. Modified.\n" +
                "     */\n" +
                "    public static void elementMult( "+nameVector+" a , "+nameVector+" b , "+nameVector+" c ) {\n");
        for( int y = 1; y <= dimen; y++ ) {
            out.print("        c.a"+y+" = a.a"+y+"*b.a"+y+";\n");
        }
        out.print("    }\n\n");
    }

    private void elementDiv_two( int dimen ) {
        out.print("    /**\n" +
                "     * <p>Performs an element by element division operation:<br>\n" +
                "     * <br>\n" +
                "     * a<sub>ij</sub> = a<sub>ij</sub> / b<sub>ij</sub> <br>\n" +
                "     * </p>\n" +
                "     * @param a The left matrix in the division operation. Modified.\n" +
                "     * @param b The right matrix in the division operation. Not modified.\n" +
                "     */\n" +
                "    public static void elementDiv( "+nameMatrix+" a , "+nameMatrix+" b) {\n");
        for( int y = 1; y <= dimen; y++ ) {
            out.print("        ");
            for( int x = 1; x <= dimen; x++ ) {
                String w = "a"+y+""+x;
                out.print("a."+w+" /= b."+w+";");
                if( x < dimen )
                    out.print(" ");
                else
                    out.println();
            }
        }
        out.print("    }\n\n");
    }

    private void elementDiv_vector_two( int dimen ) {
        out.print("    /**\n" +
                "     * <p>Performs an element by element division operation:<br>\n" +
                "     * <br>\n" +
                "     * a<sub>i</sub> = a<sub>i</sub> / b<sub>i</sub> <br>\n" +
                "     * </p>\n" +
                "     * @param a The left vector in the division operation. Modified.\n" +
                "     * @param b The right vector in the division operation. Not modified.\n" +
                "     */\n" +
                "    public static void elementDiv( "+nameVector+" a , "+nameVector+" b) {\n");
        for( int y = 1; y <= dimen; y++ ) {
            out.print("        a.a"+y+" /= b.a"+y+";\n");
        }
        out.print("    }\n\n");
    }

    private void elementDiv_three( int dimen ) {
        out.print("    /**\n" +
                "     * <p>Performs an element by element division operation:<br>\n" +
                "     * <br>\n" +
                "     * c<sub>ij</sub> = a<sub>ij</sub> / b<sub>ij</sub> <br>\n" +
                "     * </p>\n" +
                "     * @param a The left matrix in the division operation. Not modified.\n" +
                "     * @param b The right matrix in the division operation. Not modified.\n" +
                "     * @param c Where the results of the operation are stored. Modified.\n" +
                "     */\n" +
                "    public static void elementDiv( "+nameMatrix+" a , "+nameMatrix+" b , "+nameMatrix+" c ) {\n");
        for( int y = 1; y <= dimen; y++ ) {
            out.print("        ");
            for( int x = 1; x <= dimen; x++ ) {
                String w = "a"+y+""+x;
                out.print("c."+w+" = a."+w+"/b."+w+";");
                if( x < dimen )
                    out.print(" ");
                else
                    out.println();
            }
        }
        out.print("    }\n\n");
    }

    private void elementDiv_vector_three( int dimen ) {
        out.print("    /**\n" +
                "     * <p>Performs an element by element division operation:<br>\n" +
                "     * <br>\n" +
                "     * c<sub>i</sub> = a<sub>i</sub> / b<sub>i</sub> <br>\n" +
                "     * </p>\n" +
                "     * @param a The left vector in the division operation. Not modified.\n" +
                "     * @param b The right vector in the division operation. Not modified.\n" +
                "     * @param c Where the results of the operation are stored. Modified.\n" +
                "     */\n" +
                "    public static void elementDiv( "+nameVector+" a , "+nameVector+" b , "+nameVector+" c ) {\n");
        for( int y = 1; y <= dimen; y++ ) {
            out.print("        c.a"+y+" = a.a"+y+"/b.a"+y+";\n");
        }
        out.print("    }\n\n");
    }

    private void scale_two( int dimen ) {
        out.print("    /**\n" +
                "     * <p>\n" +
                "     * Performs an in-place element by element scalar multiplication.<br>\n" +
                "     * <br>\n" +
                "     * a<sub>ij</sub> = &alpha;*a<sub>ij</sub>\n" +
                "     * </p>\n" +
                "     *\n" +
                "     * @param a The matrix that is to be scaled.  Modified.\n" +
                "     * @param alpha the amount each element is multiplied by.\n" +
                "     */\n" +
                "    public static void scale( double alpha , "+nameMatrix+" a ) {\n");
        for( int y = 1; y <= dimen; y++ ) {
            out.print("        ");
            for( int x = 1; x <= dimen; x++ ) {
                String w = "a"+y+""+x;
                out.print("a."+w+" *= alpha;");
                if( x < dimen )
                    out.print(" ");
                else
                    out.println();
            }
        }
        out.print("    }\n\n");
    }

    private void scale_vector_two( int dimen ) {
        out.print("    /**\n" +
                "     * <p>\n" +
                "     * Performs an in-place element by element scalar multiplication.<br>\n" +
                "     * <br>\n" +
                "     * a<sub>ij</sub> = &alpha;*a<sub>ij</sub>\n" +
                "     * </p>\n" +
                "     *\n" +
                "     * @param a The vector that is to be scaled.  Modified.\n" +
                "     * @param alpha the amount each element is multiplied by.\n" +
                "     */\n" +
                "    public static void scale( double alpha , "+nameVector+" a ) {\n");
        for( int y = 1; y <= dimen; y++ ) {
            out.print("        a.a"+y+" *= alpha;\n");
        }
        out.print("    }\n\n");
    }

    private void scale_three( int dimen ) {
        out.print("    /**\n" +
                "     * <p>\n" +
                "     * Performs an element by element scalar multiplication.<br>\n" +
                "     * <br>\n" +
                "     * b<sub>ij</sub> = &alpha;*a<sub>ij</sub>\n" +
                "     * </p>\n" +
                "     *\n" +
                "     * @param alpha the amount each element is multiplied by.\n" +
                "     * @param a The matrix that is to be scaled.  Not modified.\n" +
                "     * @param b Where the scaled matrix is stored. Modified.\n" +
                "     */\n" +
                "    public static void scale( double alpha , "+nameMatrix+" a , "+nameMatrix+" b ) {\n");
        for( int y = 1; y <= dimen; y++ ) {
            out.print("        ");
            for( int x = 1; x <= dimen; x++ ) {
                String w = "a"+y+""+x;
                out.print("b."+w+" = a."+w+"*alpha;");
                if( x < dimen )
                    out.print(" ");
                else
                    out.println();
            }
        }
        out.print("    }\n\n");
    }

    private void scale_vector_three( int dimen ) {
        out.print("    /**\n" +
                "     * <p>\n" +
                "     * Performs an element by element scalar multiplication.<br>\n" +
                "     * <br>\n" +
                "     * b<sub>i</sub> = &alpha;*a<sub>i</sub>\n" +
                "     * </p>\n" +
                "     *\n" +
                "     * @param alpha the amount each element is multiplied by.\n" +
                "     * @param a The vector that is to be scaled.  Not modified.\n" +
                "     * @param b Where the scaled matrix is stored. Modified.\n" +
                "     */\n" +
                "    public static void scale( double alpha , "+nameVector+" a , "+nameVector+" b ) {\n");
        for( int y = 1; y <= dimen; y++ ) {
            out.print("        b.a"+y+" = a.a"+y+"*alpha;\n");
        }
        out.print("    }\n\n");
    }

    private void divide_two( int dimen ) {
        out.print("    /**\n" +
                "     * <p>\n" +
                "     * Performs an in-place element by element scalar division. Scalar denominator.<br>\n" +
                "     * <br>\n" +
                "     * a<sub>ij</sub> = a<sub>ij</sub>/&alpha;\n" +
                "     * </p>\n" +
                "     *\n" +
                "     * @param a The matrix whose elements are to be divided.  Modified.\n" +
                "     * @param alpha the amount each element is divided by.\n" +
                "     */\n" +
                "    public static void divide( "+nameMatrix+" a , double alpha ) {\n");
        for( int y = 1; y <= dimen; y++ ) {
            out.print("        ");
            for( int x = 1; x <= dimen; x++ ) {
                String w = "a"+y+""+x;
                out.print("a."+w+" /= alpha;");
                if( x < dimen )
                    out.print(" ");
                else
                    out.println();
            }
        }
        out.print("    }\n\n");
    }

    private void divide_vector_two( int dimen ) {
        out.print("    /**\n" +
                "     * <p>\n" +
                "     * Performs an in-place element by element scalar division. Scalar denominator.<br>\n" +
                "     * <br>\n" +
                "     * a<sub>i</sub> = a<sub>i</sub>/&alpha;\n" +
                "     * </p>\n" +
                "     *\n" +
                "     * @param a The vector whose elements are to be divided.  Modified.\n" +
                "     * @param alpha the amount each element is divided by.\n" +
                "     */\n" +
                "    public static void divide( "+nameVector+" a , double alpha ) {\n");
        for( int y = 1; y <= dimen; y++ ) {
            out.print("        a.a"+y+" /= alpha;\n");
        }
        out.print("    }\n\n");
    }

    private void divide_three( int dimen ) {
        out.print("    /**\n" +
                "     * <p>\n" +
                "     * Performs an element by element scalar division.  Scalar denominator.<br>\n" +
                "     * <br>\n" +
                "     * b<sub>ij</sub> = a<sub>ij</sub> /&alpha;\n" +
                "     * </p>\n" +
                "     *\n" +
                "     * @param alpha the amount each element is divided by.\n" +
                "     * @param a The matrix whose elements are to be divided.  Not modified.\n" +
                "     * @param b Where the results are stored. Modified.\n" +
                "     */\n" +
                "    public static void divide( "+nameMatrix+" a , double alpha , "+nameMatrix+" b ) {\n");
        for( int y = 1; y <= dimen; y++ ) {
            out.print("        ");
            for( int x = 1; x <= dimen; x++ ) {
                String w = "a"+y+""+x;
                out.print("b."+w+" = a."+w+"/alpha;");
                if( x < dimen )
                    out.print(" ");
                else
                    out.println();
            }
        }
        out.print("    }\n\n");
    }

    private void divide_vector_three( int dimen ) {
        out.print("    /**\n" +
                "     * <p>\n" +
                "     * Performs an element by element scalar division.  Scalar denominator.<br>\n" +
                "     * <br>\n" +
                "     * b<sub>i</sub> = a<sub>i</sub> /&alpha;\n" +
                "     * </p>\n" +
                "     *\n" +
                "     * @param alpha the amount each element is divided by.\n" +
                "     * @param a The vector whose elements are to be divided.  Not modified.\n" +
                "     * @param b Where the results are stored. Modified.\n" +
                "     */\n" +
                "    public static void divide( "+nameVector+" a , double alpha , "+nameVector+" b ) {\n");
        for( int y = 1; y <= dimen; y++ ) {
                out.print("        b.a"+y+" = a.a"+y+"/alpha;\n");
        }
        out.print("    }\n\n");
    }

    private void changeSign( int dimen ) {
        out.print("    /**\n" +
                "     * <p>\n" +
                "     * Changes the sign of every element in the matrix.<br>\n" +
                "     * <br>\n" +
                "     * a<sub>ij</sub> = -a<sub>ij</sub>\n" +
                "     * </p>\n" +
                "     *\n" +
                "     * @param a A matrix. Modified.\n" +
                "     */\n" +
                "    public static void changeSign( "+nameMatrix+" a )\n" +
                "    {\n");
        for( int y = 1; y <= dimen; y++ ) {
            out.print("        ");
            for( int x = 1; x <= dimen; x++ ) {
                String w = "a"+y+""+x;
                out.print("a."+w+" = -a."+w+";");
                if( x < dimen )
                    out.print(" ");
                else
                    out.println();
            }
        }
        out.print("    }\n\n");
    }

    private void changeSign_vector( int dimen ) {
        out.print("    /**\n" +
                "     * <p>\n" +
                "     * Changes the sign of every element in the vector.<br>\n" +
                "     * <br>\n" +
                "     * a<sub>i</sub> = -a<sub>i</sub>\n" +
                "     * </p>\n" +
                "     *\n" +
                "     * @param a A vector. Modified.\n" +
                "     */\n" +
                "    public static void changeSign( "+nameVector+" a )\n" +
                "    {\n");
        for( int y = 1; y <= dimen; y++ ) {
            out.print("        a.a"+y+" = -a.a"+y+";\n");
        }
        out.print("    }\n\n");
    }

    private void fill( int dimen ) {
        out.print("    /**\n" +
                "     * <p>\n" +
                "     * Sets every element in the matrix to the specified value.<br>\n" +
                "     * <br>\n" +
                "     * a<sub>ij</sub> = value\n" +
                "     * <p>\n" +
                "     *\n" +
                "     * @param a A matrix whose elements are about to be set. Modified.\n" +
                "     * @param v The value each element will have.\n" +
                "     */\n" +
                "    public static void fill( "+nameMatrix+" a , double v  ) {\n");
        for( int y = 1; y <= dimen; y++ ) {
            out.print("        ");
            for( int x = 1; x <= dimen; x++ ) {
                String w = "a"+y+""+x;
                out.print("a."+w+" = v;");
                if( x < dimen )
                    out.print(" ");
                else
                    out.println();
            }
        }
                out.print("    }\n\n");
    }

    private void fill_vector( int dimen ) {
        out.print("    /**\n" +
                "     * <p>\n" +
                "     * Sets every element in the vector to the specified value.<br>\n" +
                "     * <br>\n" +
                "     * a<sub>i</sub> = value\n" +
                "     * <p>\n" +
                "     *\n" +
                "     * @param a A vector whose elements are about to be set. Modified.\n" +
                "     * @param v The value each element will have.\n" +
                "     */\n" +
                "    public static void fill( "+nameVector+" a , double v  ) {\n");
        for( int y = 1; y <= dimen; y++ ) {
            out.print("        a.a"+y+" = v;\n");
        }
        out.print("    }\n\n");
    }

    private void extract( int dimen ) {
        out.print("    /**\n" +
                "     * Extracts the row from the matrix a.\n" +
                "     * @param a Input matrix\n" +
                "     * @param row Which row is to be extracted\n" +
                "     * @param out output. Storage for the extracted row. If null then a new vector will be returned.\n" +
                "     * @return The extracted row.\n" +
                "     */\n" +
                "    public static "+nameVector+" extractRow( "+nameMatrix+" a , int row , "+nameVector+" out ) {\n" +
                "        if( out == null) out = new "+nameVector+"();\n" +
                "        switch( row ) {\n");
        for (int i = 0; i < dimen; i++) {
            out.print("            case "+i+":\n");
            for (int j = 0; j < dimen; j++) {
                int n = j+1;
                out.print("                out.a"+n+" = a.a"+(i+1)+""+n+";\n");
            }
            out.print("            break;\n");
        }
        out.print("            default:\n" +
                "                throw new IllegalArgumentException(\"Out of bounds row.  row = \"+row);\n" +
                "        }\n" +
                "        return out;\n" +
                "    }\n" +
                "\n" +
                "    /**\n" +
                "     * Extracts the column from the matrix a.\n" +
                "     * @param a Input matrix\n" +
                "     * @param column Which column is to be extracted\n" +
                "     * @param out output. Storage for the extracted column. If null then a new vector will be returned.\n" +
                "     * @return The extracted column.\n" +
                "     */\n" +
                "    public static "+nameVector+" extractColumn( "+nameMatrix+" a , int column , "+nameVector+" out ) {\n" +
                "        if( out == null) out = new "+nameVector+"();\n" +
                "        switch( column ) {\n");
        for (int i = 0; i < dimen; i++) {
            out.print("            case "+i+":\n");
            for (int j = 0; j < dimen; j++) {
                int n = j+1;
                out.print("                out.a"+n+" = a.a"+n+""+(i+1)+";\n");
            }
            out.print("            break;\n");
        }
        out.print("            default:\n" +
                "                throw new IllegalArgumentException(\"Out of bounds column.  column = \"+column);\n" +
                "        }\n" +
                "        return out;\n" +
                "    }\n\n");
    }

    public static void main( String args[] ) throws FileNotFoundException {
        GenerateFixedOps app = new GenerateFixedOps();

        app.generate();
    }

}<|MERGE_RESOLUTION|>--- conflicted
+++ resolved
@@ -142,7 +142,7 @@
                 "     * @param b A Matrix. Not modified.\n" +
                 "     * @param c A Matrix where the results are stored. Modified.\n" +
                 "     */\n" +
-                "    public static void add( " + nameMatrix + " a , " + nameMatrix + " b , " + nameMatrix + " c ) {\n");
+                "    public static void add( "+nameMatrix+" a , "+nameMatrix+" b , "+nameMatrix+" c ) {\n");
         for( int y = 1; y <= dimen; y++ ) {
             for( int x = 1; x <= dimen; x++ ) {
                 String n = y+""+x;
@@ -240,29 +240,6 @@
         out.print("    }\n\n");
     }
 
-    private void vector_subtract( int dimen ) {
-        out.print("    /**\n" +
-                "     * <p>Performs the following operation:<br>\n" +
-                "     * <br>\n" +
-                "     * c = a - b <br>\n" +
-                "     * c<sub>i</sub> = a<sub>i</sub> - b<sub>i</sub> <br>\n" +
-                "     * </p>\n" +
-                "     *\n" +
-                "     * <p>\n" +
-                "     * Vector C can be the same instance as Vector A and/or B.\n" +
-                "     * </p>\n" +
-                "     *\n" +
-                "     * @param a A Vector. Not modified.\n" +
-                "     * @param b A Vector. Not modified.\n" +
-                "     * @param c A Vector where the results are stored. Modified.\n" +
-                "     */\n" +
-                "    public static void subtract( "+nameVector+" a , "+nameVector+" b , "+nameVector+" c ) {\n");
-        for( int y = 1; y <= dimen; y++ ) {
-            out.print("        c.a"+y+" = a.a"+y+" - b.a"+y+";\n");
-        }
-        out.print("    }\n\n");
-    }
-
     private void subtractEquals( int dimen ){
         out.print("    /**\n" +
                 "     * <p>Performs the following operation:<br>\n" +
@@ -280,25 +257,6 @@
                 String n = y+""+x;
                 out.print("        a.a"+n+" -= b.a"+n+";\n");
             }
-        }
-        out.print("    }\n\n");
-    }
-
-    private void vector_subtractEquals( int dimen ) {
-        out.print("    /**\n" +
-                "     * <p>Performs the following operation:<br>\n" +
-                "     * <br>\n" +
-                "     * a = a - b <br>\n" +
-                "     * a<sub>i</sub> = a<sub>i</sub> - b<sub>i</sub> <br>\n" +
-                "     * </p>\n" +
-                "     *\n" +
-                "     * @param a A Vector. Modified.\n" +
-                "     * @param b A Vector. Not modified.\n" +
-                "     */\n" +
-                "    public static void subtractEquals( "+nameVector+" a , "+nameVector+" b ) {\n");
-        for( int y = 1; y <= dimen; y++ ) {
-            String n = ""+y;
-            out.print("        a.a"+n+" -= b.a"+n+";\n");
         }
         out.print("    }\n\n");
     }
@@ -352,14 +310,11 @@
                 "    }\n\n");
     }
 
-    private void mult( int dimen , boolean add ){
-        String plus = add ? "+" : "";
-        String name = add ? "multAdd" : "mult";
-
+    private void mult( int dimen ){
         out.print("    /**\n" +
                 "     * <p>Performs the following operation:<br>\n" +
                 "     * <br>\n" +
-                "     * c "+plus+"= a * b <br>\n" +
+                "     * c = a * b <br>\n" +
                 "     * <br>\n" +
                 "     * c<sub>ij</sub> "+plus+"= &sum;<sub>k=1:n</sub> { a<sub>ik</sub> * b<sub>kj</sub>}\n" +
                 "     * </p>\n" +
@@ -433,11 +388,7 @@
                 "     * @param b The right matrix in the multiplication operation. Not modified.\n" +
                 "     * @param c Where the results of the operation are stored. Modified.\n" +
                 "     */\n" +
-<<<<<<< HEAD
                 "    public static void " + name + "( " + nameMatrix + " a , " + nameMatrix + " b , " + nameMatrix + " c) {\n");
-=======
-                "    public static void multTransAB( " + nameMatrix + " a , " + nameMatrix + " b , " + nameMatrix + " c) {\n");
->>>>>>> 30700f4f
         for( int y = 1; y <= dimen; y++ ) {
             for( int x = 1; x <= dimen; x++ ) {
                 out.print("        c.a"+y+""+x+" "+plus+"= ");
@@ -469,11 +420,7 @@
                 "     * @param b The right matrix in the multiplication operation. Not modified.\n" +
                 "     * @param c Where the results of the operation are stored. Modified.\n" +
                 "     */\n" +
-<<<<<<< HEAD
                 "    public static void "+name+"( "+nameMatrix+" a , "+nameMatrix+" b , "+nameMatrix+" c) {\n");
-=======
-                "    public static void multTransB( " + nameMatrix + " a , " + nameMatrix + " b , " + nameMatrix + " c) {\n");
->>>>>>> 30700f4f
         for( int y = 1; y <= dimen; y++ ) {
             for( int x = 1; x <= dimen; x++ ) {
                 out.print("        c.a"+y+""+x+" "+plus+"= ");
@@ -654,7 +601,7 @@
                 "     *\n" +
                 "     * @param a A square matrix.  Not modified.\n" +
                 "     */\n" +
-                "    public static double trace( " + nameMatrix + " a ) {\n");
+                "    public static double trace( "+nameMatrix+" a ) {\n");
         out.print("        return ");
         for( int i = 1; i <= dimen; i++ ) {
             out.print("a.a"+i+""+1);
@@ -914,7 +861,7 @@
 
     private void elementMult_two( int dimen ) {
         out.print("    /**\n" +
-                "     * <p>Performs an element by element multiplication operation:<br>\n" +
+                "     * <p>Performs the an element by element multiplication operation:<br>\n" +
                 "     * <br>\n" +
                 "     * a<sub>ij</sub> = a<sub>ij</sub> * b<sub>ij</sub> <br>\n" +
                 "     * </p>\n" +
@@ -996,7 +943,7 @@
 
     private void elementDiv_two( int dimen ) {
         out.print("    /**\n" +
-                "     * <p>Performs an element by element division operation:<br>\n" +
+                "     * <p>Performs the an element by element division operation:<br>\n" +
                 "     * <br>\n" +
                 "     * a<sub>ij</sub> = a<sub>ij</sub> / b<sub>ij</sub> <br>\n" +
                 "     * </p>\n" +
